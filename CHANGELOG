--- conflicted
+++ resolved
@@ -1,8 +1,4 @@
-<<<<<<< HEAD
-PySCF 1.7.0 (2019-?-?)
-=======
 PySCF 1.7.0 (2020-1-1)
->>>>>>> 1b6db6e6
 ----------------------
 * Added
   - k-CCSD density matrix
@@ -17,41 +13,24 @@
   - KCCSD function spatial2spin that transforms amplitudes in spatial orbital
     representation to that in spin-orbital representation
   - DOCI solver, DOCI-CASCI, and DOCI-CASSCf
-<<<<<<< HEAD
-  - Support of RSH functionals in DF and sgX methods
-  - Add RSH functionals for all PBC DFT methods
-  - Semiempirical method MINDO/3
-=======
   - Support of RSH functionals in methods DF and sgX
   - Add RSH functionals for all PBC DFT methods
   - Semi-empirical method MINDO/3
->>>>>>> 1b6db6e6
   - Analytical nuclear gradients with density-fitting
   - Analytical nuclear hessian with density-fitting
   - Thermo-chemistry and frequency analysis
   - Huckel HF/KS initial guess
-<<<<<<< HEAD
-=======
   - QM/MM with implicit solvent
   - Spin-Orbit ECP integrals
   - Geometry optimization for state-average MCSCF method
   - cube file parser
   - Orbital localization methods VVO and LIVVO
->>>>>>> 1b6db6e6
 * Improved
   - Optimized regular get_j and density-fitting get_j
   - Faster k-CCSD(T)
   - Davidson diagonalization for multi-roots
   - memory usage in CCSD
   - Molecular orientation does not need to be changed when symmetry is enabled
-<<<<<<< HEAD
-* Bugfix
-  - Carbon ANO data
-  - Initial guess for EOM-KCCSD
-  - state-averge CASSCF analytical nuclear gradietns
-  - ddCOSMO self-consistency (as fast solvent) for post-SCF methods
-  - range-separation paramter omega customization in RSH functionals
-=======
   - Performance of density fitting initialization
   - Performance of JK-build function
   - Using direct_spin1 as the default FCI solver
@@ -75,7 +54,6 @@
 * Fixed
   - TDDFT symmetry representation
   - cube file when containing ECP
->>>>>>> 1b6db6e6
 
 
 PySCF 1.6.5 (2019-11-17)
@@ -169,7 +147,7 @@
   - SCF summary in the output message
 * Bugfix
   - Solvent object initialization in SCF scanner function
-  - GHF bug fix
+  - GHF get_jk function
   - QM/MM object initialization in SCF scanner function
   - Missing virtual orbitals in MCSCF project_init_guess function
   - MINAO basis data
