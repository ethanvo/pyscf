#!/usr/bin/env python
#
# Authors: Qiming Sun <osirpt.sun@gmail.com>
#          Susi Lehtola <susi.lehtola@gmail.com>

'''
XC functional, the interface to libxc
(http://www.tddft.org/programs/octopus/wiki/index.php/Libxc)
'''

import sys
import copy
import ctypes
import math
import numpy
from pyscf import lib

_itrf = lib.load_library('libxc_itrf')
_itrf.LIBXC_is_lda.restype = ctypes.c_int
_itrf.LIBXC_is_gga.restype = ctypes.c_int
_itrf.LIBXC_is_meta_gga.restype = ctypes.c_int
_itrf.LIBXC_is_hybrid.restype = ctypes.c_int
_itrf.LIBXC_max_deriv_order.restype = ctypes.c_int
_itrf.LIBXC_hybrid_coeff.argtypes = [ctypes.c_int]
_itrf.LIBXC_hybrid_coeff.restype = ctypes.c_double
_itrf.LIBXC_nlc_coeff.argtypes = [ctypes.c_int,ctypes.POINTER(ctypes.c_double)]
_itrf.LIBXC_rsh_coeff.argtypes = [ctypes.c_int,ctypes.POINTER(ctypes.c_double)]

# xc_code from libxc
#cat lib/deps/include/xc_funcs.h  | awk '{printf("'\''%s'\'' %3i",$2,$3); for(i=4;i<NF;i++) {printf(" %s",$i)}; printf("\n")}'  | sed "s|/\*|# |g" | awk '{printf("%-30s : %4i\,",$1,$2); for(i=4;i<NF;i++) {printf(" %s",$i)}; printf("\n")}'

XC = XC_CODES = {
'XC_LDA_X'                     :    1, # Exchange
'XC_LDA_C_WIGNER'              :    2, # Wigner parametrization
'XC_LDA_C_RPA'                 :    3, # Random Phase Approximation
'XC_LDA_C_HL'                  :    4, # Hedin & Lundqvist
'XC_LDA_C_GL'                  :    5, # Gunnarson & Lundqvist
'XC_LDA_C_XALPHA'              :    6, # Slater Xalpha
'XC_LDA_C_VWN'                 :    7, # Vosko, Wilk, & Nusair (5)
'XC_LDA_C_VWN_RPA'             :    8, # Vosko, Wilk, & Nusair (RPA)
'XC_LDA_C_PZ'                  :    9, # Perdew & Zunger
'XC_LDA_C_PZ_MOD'              :   10, # Perdew & Zunger (Modified)
'XC_LDA_C_OB_PZ'               :   11, # Ortiz & Ballone (PZ)
'XC_LDA_C_PW'                  :   12, # Perdew & Wang
'XC_LDA_C_PW_MOD'              :   13, # Perdew & Wang (Modified)
'XC_LDA_C_OB_PW'               :   14, # Ortiz & Ballone (PW)
'XC_LDA_C_2D_AMGB'             :   15, # Attaccalite et al
'XC_LDA_C_2D_PRM'              :   16, # Pittalis, Rasanen & Marques correlation in 2D
'XC_LDA_C_VBH'                 :   17, # von Barth & Hedin
'XC_LDA_C_1D_CSC'              :   18, # Casula, Sorella, and Senatore 1D correlation
'XC_LDA_X_2D'                  :   19, # Exchange in 2D
'XC_LDA_XC_TETER93'            :   20, # Teter 93 parametrization
'XC_LDA_X_1D'                  :   21, # Exchange in 1D
'XC_LDA_C_ML1'                 :   22, # Modified LSD (version 1) of Proynov and Salahub
'XC_LDA_C_ML2'                 :   23, # Modified LSD (version 2) of Proynov and Salahub
'XC_LDA_C_GOMBAS'              :   24, # Gombas parametrization
'XC_LDA_C_PW_RPA'              :   25, # Perdew & Wang fit of the RPA
'XC_LDA_C_1D_LOOS'             :   26, # P-F Loos correlation LDA
'XC_LDA_C_RC04'                :   27, # Ragot-Cortona
'XC_LDA_C_VWN_1'               :   28, # Vosko, Wilk, & Nusair (1)
'XC_LDA_C_VWN_2'               :   29, # Vosko, Wilk, & Nusair (2)
'XC_LDA_C_VWN_3'               :   30, # Vosko, Wilk, & Nusair (3)
'XC_LDA_C_VWN_4'               :   31, # Vosko, Wilk, & Nusair (4)
'XC_LDA_XC_ZLP'                :   43, # Zhao, Levy & Parr, Eq. (20)
'XC_LDA_K_TF'                  :   50, # Thomas-Fermi kinetic energy functional
'XC_LDA_K_LP'                  :   51, # Lee and Parr Gaussian ansatz
'XC_LDA_XC_KSDT'               :  259, # Karasiev et al. parametrization
'XC_GGA_X_GAM'                 :   32, # GAM functional from Minnesota
'XC_GGA_C_GAM'                 :   33, # GAM functional from Minnesota
'XC_GGA_X_HCTH_A'              :   34, # HCTH-A
'XC_GGA_X_EV93'                :   35, # Engel and Vosko
'XC_GGA_X_BGCP'                :   38, # Burke, Cancio, Gould, and Pittalis
'XC_GGA_C_BGCP'                :   39, # Burke, Cancio, Gould, and Pittalis
'XC_GGA_X_LAMBDA_OC2_N'        :   40, # lambda_OC2(N) version of PBE
'XC_GGA_X_B86_R'               :   41, # Revised Becke 86 Xalpha,beta,gamma (with mod. grad. correction)
'XC_GGA_X_LAMBDA_CH_N'         :   44, # lambda_CH(N) version of PBE
'XC_GGA_X_LAMBDA_LO_N'         :   45, # lambda_LO(N) version of PBE
'XC_GGA_X_HJS_B88_V2'          :   46, # HJS screened exchange corrected B88 version
'XC_GGA_C_Q2D'                 :   47, # Chiodo et al
'XC_GGA_X_Q2D'                 :   48, # Chiodo et al
'XC_GGA_X_PBE_MOL'             :   49, # Del Campo, Gazquez, Trickey and Vela (PBE-like)
'XC_GGA_K_TFVW'                :   52, # Thomas-Fermi plus von Weiszaecker correction
'XC_GGA_K_REVAPBEINT'          :   53, # interpolated version of REVAPBE
'XC_GGA_K_APBEINT'             :   54, # interpolated version of APBE
'XC_GGA_K_REVAPBE'             :   55, # revised APBE
'XC_GGA_X_AK13'                :   56, # Armiento & Kuemmel 2013
'XC_GGA_K_MEYER'               :   57, # Meyer, Wang, and Young
'XC_GGA_X_LV_RPW86'            :   58, # Berland and Hyldgaard
'XC_GGA_X_PBE_TCA'             :   59, # PBE revised by Tognetti et al
'XC_GGA_X_PBEINT'              :   60, # PBE for hybrid interfaces
'XC_GGA_C_ZPBEINT'             :   61, # spin-dependent gradient correction to PBEint
'XC_GGA_C_PBEINT'              :   62, # PBE for hybrid interfaces
'XC_GGA_C_ZPBESOL'             :   63, # spin-dependent gradient correction to PBEsol
'XC_GGA_XC_OPBE_D'             :   65, # oPBE_D functional of Goerigk and Grimme
'XC_GGA_XC_OPWLYP_D'           :   66, # oPWLYP-D functional of Goerigk and Grimme
'XC_GGA_XC_OBLYP_D'            :   67, # oBLYP-D functional of Goerigk and Grimme
'XC_GGA_X_VMT84_GE'            :   68, # VMT{8,4} with constraint satisfaction with mu = mu_GE
'XC_GGA_X_VMT84_PBE'           :   69, # VMT{8,4} with constraint satisfaction with mu = mu_PBE
'XC_GGA_X_VMT_GE'              :   70, # Vela, Medel, and Trickey with mu = mu_GE
'XC_GGA_X_VMT_PBE'             :   71, # Vela, Medel, and Trickey with mu = mu_PBE
'XC_GGA_C_N12_SX'              :   79, # N12-SX functional from Minnesota
'XC_GGA_C_N12'                 :   80, # N12 functional from Minnesota
'XC_GGA_X_N12'                 :   82, # N12 functional from Minnesota
'XC_GGA_C_REGTPSS'             :   83, # Regularized TPSS correlation (ex-VPBE)
'XC_GGA_C_OP_XALPHA'           :   84, # one-parameter progressive functional (XALPHA version)
'XC_GGA_C_OP_G96'              :   85, # one-parameter progressive functional (G96 version)
'XC_GGA_C_OP_PBE'              :   86, # one-parameter progressive functional (PBE version)
'XC_GGA_C_OP_B88'              :   87, # one-parameter progressive functional (B88 version)
'XC_GGA_C_FT97'                :   88, # Filatov & Thiel correlation
'XC_GGA_C_SPBE'                :   89, # PBE correlation to be used with the SSB exchange
'XC_GGA_X_SSB_SW'              :   90, # Swarta, Sola and Bickelhaupt correction to PBE
'XC_GGA_X_SSB'                 :   91, # Swarta, Sola and Bickelhaupt
'XC_GGA_X_SSB_D'               :   92, # Swarta, Sola and Bickelhaupt dispersion
'XC_GGA_XC_HCTH_407P'          :   93, # HCTH/407+
'XC_GGA_XC_HCTH_P76'           :   94, # HCTH p=7/6
'XC_GGA_XC_HCTH_P14'           :   95, # HCTH p=1/4
'XC_GGA_XC_B97_GGA1'           :   96, # Becke 97 GGA-1
'XC_GGA_C_HCTH_A'              :   97, # HCTH-A
'XC_GGA_X_BPCCAC'              :   98, # BPCCAC (GRAC for the energy)
'XC_GGA_C_REVTCA'              :   99, # Tognetti, Cortona, Adamo (revised)
'XC_GGA_C_TCA'                 :  100, # Tognetti, Cortona, Adamo
'XC_GGA_X_PBE'                 :  101, # Perdew, Burke & Ernzerhof exchange
'XC_GGA_X_PBE_R'               :  102, # Perdew, Burke & Ernzerhof exchange (revised)
'XC_GGA_X_B86'                 :  103, # Becke 86 Xalpha,beta,gamma
'XC_GGA_X_HERMAN'              :  104, # Herman et al original GGA
'XC_GGA_X_B86_MGC'             :  105, # Becke 86 Xalpha,beta,gamma (with mod. grad. correction)
'XC_GGA_X_B88'                 :  106, # Becke 88
'XC_GGA_X_G96'                 :  107, # Gill 96
'XC_GGA_X_PW86'                :  108, # Perdew & Wang 86
'XC_GGA_X_PW91'                :  109, # Perdew & Wang 91
'XC_GGA_X_OPTX'                :  110, # Handy & Cohen OPTX 01
'XC_GGA_X_DK87_R1'             :  111, # dePristo & Kress 87 (version R1)
'XC_GGA_X_DK87_R2'             :  112, # dePristo & Kress 87 (version R2)
'XC_GGA_X_LG93'                :  113, # Lacks & Gordon 93
'XC_GGA_X_FT97_A'              :  114, # Filatov & Thiel 97 (version A)
'XC_GGA_X_FT97_B'              :  115, # Filatov & Thiel 97 (version B)
'XC_GGA_X_PBE_SOL'             :  116, # Perdew, Burke & Ernzerhof exchange (solids)
'XC_GGA_X_RPBE'                :  117, # Hammer, Hansen & Norskov (PBE-like)
'XC_GGA_X_WC'                  :  118, # Wu & Cohen
'XC_GGA_X_MPW91'               :  119, # Modified form of PW91 by Adamo & Barone
'XC_GGA_X_AM05'                :  120, # Armiento & Mattsson 05 exchange
'XC_GGA_X_PBEA'                :  121, # Madsen (PBE-like)
'XC_GGA_X_MPBE'                :  122, # Adamo & Barone modification to PBE
'XC_GGA_X_XPBE'                :  123, # xPBE reparametrization by Xu & Goddard
'XC_GGA_X_2D_B86_MGC'          :  124, # Becke 86 MGC for 2D systems
'XC_GGA_X_BAYESIAN'            :  125, # Bayesian best fit for the enhancement factor
'XC_GGA_X_PBE_JSJR'            :  126, # JSJR reparametrization by Pedroza, Silva & Capelle
'XC_GGA_X_2D_B88'              :  127, # Becke 88 in 2D
'XC_GGA_X_2D_B86'              :  128, # Becke 86 Xalpha,beta,gamma
'XC_GGA_X_2D_PBE'              :  129, # Perdew, Burke & Ernzerhof exchange in 2D
'XC_GGA_C_PBE'                 :  130, # Perdew, Burke & Ernzerhof correlation
'XC_GGA_C_LYP'                 :  131, # Lee, Yang & Parr
'XC_GGA_C_P86'                 :  132, # Perdew 86
'XC_GGA_C_PBE_SOL'             :  133, # Perdew, Burke & Ernzerhof correlation SOL
'XC_GGA_C_PW91'                :  134, # Perdew & Wang 91
'XC_GGA_C_AM05'                :  135, # Armiento & Mattsson 05 correlation
'XC_GGA_C_XPBE'                :  136, # xPBE reparametrization by Xu & Goddard
'XC_GGA_C_LM'                  :  137, # Langreth and Mehl correlation
'XC_GGA_C_PBE_JRGX'            :  138, # JRGX reparametrization by Pedroza, Silva & Capelle
'XC_GGA_X_OPTB88_VDW'          :  139, # Becke 88 reoptimized to be used with vdW functional of Dion et al
'XC_GGA_X_PBEK1_VDW'           :  140, # PBE reparametrization for vdW
'XC_GGA_X_OPTPBE_VDW'          :  141, # PBE reparametrization for vdW
'XC_GGA_X_RGE2'                :  142, # Regularized PBE
'XC_GGA_C_RGE2'                :  143, # Regularized PBE
'XC_GGA_X_RPW86'               :  144, # refitted Perdew & Wang 86
'XC_GGA_X_KT1'                 :  145, # Keal and Tozer version 1
'XC_GGA_XC_KT2'                :  146, # Keal and Tozer version 2
'XC_GGA_C_WL'                  :  147, # Wilson & Levy
'XC_GGA_C_WI'                  :  148, # Wilson & Ivanov
'XC_GGA_X_MB88'                :  149, # Modified Becke 88 for proton transfer
'XC_GGA_X_SOGGA'               :  150, # Second-order generalized gradient approximation
'XC_GGA_X_SOGGA11'             :  151, # Second-order generalized gradient approximation 2011
'XC_GGA_C_SOGGA11'             :  152, # Second-order generalized gradient approximation 2011
'XC_GGA_C_WI0'                 :  153, # Wilson & Ivanov initial version
'XC_GGA_XC_TH1'                :  154, # Tozer and Handy v. 1
'XC_GGA_XC_TH2'                :  155, # Tozer and Handy v. 2
'XC_GGA_XC_TH3'                :  156, # Tozer and Handy v. 3
'XC_GGA_XC_TH4'                :  157, # Tozer and Handy v. 4
'XC_GGA_X_C09X'                :  158, # C09x to be used with the VdW of Rutgers-Chalmers
'XC_GGA_C_SOGGA11_X'           :  159, # To be used with HYB_GGA_X_SOGGA11_X
'XC_GGA_X_LB'                  :  160, # van Leeuwen & Baerends
'XC_GGA_XC_HCTH_93'            :  161, # HCTH functional fitted to 93 molecules
'XC_GGA_XC_HCTH_120'           :  162, # HCTH functional fitted to 120 molecules
'XC_GGA_XC_HCTH_147'           :  163, # HCTH functional fitted to 147 molecules
'XC_GGA_XC_HCTH_407'           :  164, # HCTH functional fitted to 407 molecules
'XC_GGA_XC_EDF1'               :  165, # Empirical functionals from Adamson, Gill, and Pople
'XC_GGA_XC_XLYP'               :  166, # XLYP functional
'XC_GGA_XC_B97_D'              :  170, # Grimme functional to be used with C6 vdW term
'XC_GGA_XC_PBE1W'              :  173, # Functionals fitted for water
'XC_GGA_XC_MPWLYP1W'           :  174, # Functionals fitted for water
'XC_GGA_XC_PBELYP1W'           :  175, # Functionals fitted for water
'XC_GGA_X_LBM'                 :  182, # van Leeuwen & Baerends modified
'XC_GGA_X_OL2'                 :  183, # Exchange form based on Ou-Yang and Levy v.2
'XC_GGA_X_APBE'                :  184, # mu fixed from the semiclassical neutral atom
'XC_GGA_K_APBE'                :  185, # mu fixed from the semiclassical neutral atom
'XC_GGA_C_APBE'                :  186, # mu fixed from the semiclassical neutral atom
'XC_GGA_K_TW1'                 :  187, # Tran and Wesolowski set 1 (Table II)
'XC_GGA_K_TW2'                 :  188, # Tran and Wesolowski set 2 (Table II)
'XC_GGA_K_TW3'                 :  189, # Tran and Wesolowski set 3 (Table II)
'XC_GGA_K_TW4'                 :  190, # Tran and Wesolowski set 4 (Table II)
'XC_GGA_X_HTBS'                :  191, # Haas, Tran, Blaha, and Schwarz
'XC_GGA_X_AIRY'                :  192, # Constantin et al based on the Airy gas
'XC_GGA_X_LAG'                 :  193, # Local Airy Gas
'XC_GGA_XC_MOHLYP'             :  194, # Functional for organometallic chemistry
'XC_GGA_XC_MOHLYP2'            :  195, # Functional for barrier heights
'XC_GGA_XC_TH_FL'              :  196, # Tozer and Handy v. FL
'XC_GGA_XC_TH_FC'              :  197, # Tozer and Handy v. FC
'XC_GGA_XC_TH_FCFO'            :  198, # Tozer and Handy v. FCFO
'XC_GGA_XC_TH_FCO'             :  199, # Tozer and Handy v. FCO
'XC_GGA_C_OPTC'                :  200, # Optimized correlation functional of Cohen and Handy
'XC_GGA_C_PBELOC'              :  246, # Semilocal dynamical correlation
'XC_GGA_XC_VV10'               :  255, # Vydrov and Van Voorhis
'XC_GGA_C_PBEFE'               :  258, # PBE for formation energies
'XC_GGA_C_OP_PW91'             :  262, # one-parameter progressive functional (PW91 version)
'XC_GGA_X_PBEFE'               :  265, # PBE for formation energies
'XC_GGA_X_CAP'                 :  270, # Correct Asymptotic Potential
'XC_GGA_K_VW'                  :  500, # von Weiszaecker functional
'XC_GGA_K_GE2'                 :  501, # Second-order gradient expansion (l = 1/9)
'XC_GGA_K_GOLDEN'              :  502, # TF-lambda-vW form by Golden (l = 13/45)
'XC_GGA_K_YT65'                :  503, # TF-lambda-vW form by Yonei and Tomishima (l = 1/5)
'XC_GGA_K_BALTIN'              :  504, # TF-lambda-vW form by Baltin (l = 5/9)
'XC_GGA_K_LIEB'                :  505, # TF-lambda-vW form by Lieb (l = 0.185909191)
'XC_GGA_K_ABSP1'               :  506, # gamma-TFvW form by Acharya et al [g = 1 - 1.412/N^(1/3)]
'XC_GGA_K_ABSP2'               :  507, # gamma-TFvW form by Acharya et al [g = 1 - 1.332/N^(1/3)]
'XC_GGA_K_GR'                  :  508, # gamma-TFvW form by Gazquez and Robles
'XC_GGA_K_LUDENA'              :  509, # gamma-TFvW form by Ludena
'XC_GGA_K_GP85'                :  510, # gamma-TFvW form by Ghosh and Parr
'XC_GGA_K_PEARSON'             :  511, # Pearson
'XC_GGA_K_OL1'                 :  512, # Ou-Yang and Levy v.1
'XC_GGA_K_OL2'                 :  513, # Ou-Yang and Levy v.2
'XC_GGA_K_FR_B88'              :  514, # Fuentealba & Reyes (B88 version)
'XC_GGA_K_FR_PW86'             :  515, # Fuentealba & Reyes (PW86 version)
'XC_GGA_K_DK'                  :  516, # DePristo and Kress
'XC_GGA_K_PERDEW'              :  517, # Perdew
'XC_GGA_K_VSK'                 :  518, # Vitos, Skriver, and Kollar
'XC_GGA_K_VJKS'                :  519, # Vitos, Johansson, Kollar, and Skriver
'XC_GGA_K_ERNZERHOF'           :  520, # Ernzerhof
'XC_GGA_K_LC94'                :  521, # Lembarki & Chermette
'XC_GGA_K_LLP'                 :  522, # Lee, Lee & Parr
'XC_GGA_K_THAKKAR'             :  523, # Thakkar 1992
'XC_GGA_X_WPBEH'               :  524, # short-range version of the PBE
'XC_GGA_X_HJS_PBE'             :  525, # HJS screened exchange PBE version
'XC_GGA_X_HJS_PBE_SOL'         :  526, # HJS screened exchange PBE_SOL version
'XC_GGA_X_HJS_B88'             :  527, # HJS screened exchange B88 version
'XC_GGA_X_HJS_B97X'            :  528, # HJS screened exchange B97x version
'XC_GGA_X_ITYH'                :  529, # short-range recipe for exchange GGA functionals
'XC_GGA_X_SFAT'                :  530, # short-range recipe for exchange GGA functionals
'XC_HYB_GGA_X_N12_SX'          :   81, # N12-SX functional from Minnesota
'XC_HYB_GGA_XC_B97_1P'         :  266, # version of B97 by Cohen and Handy
'XC_HYB_GGA_XC_B3PW91'         :  401, # The original (ACM) hybrid of Becke
'XC_HYB_GGA_XC_B3LYP'          :  402, # The (in)famous B3LYP
'XC_HYB_GGA_XC_B3P86'          :  403, # Perdew 86 hybrid similar to B3PW91
'XC_HYB_GGA_XC_O3LYP'          :  404, # hybrid using the optx functional
'XC_HYB_GGA_XC_MPW1K'          :  405, # mixture of mPW91 and PW91 optimized for kinetics
'XC_HYB_GGA_XC_PBEH'           :  406, # aka PBE0 or PBE1PBE
'XC_HYB_GGA_XC_B97'            :  407, # Becke 97
'XC_HYB_GGA_XC_B97_1'          :  408, # Becke 97-1
'XC_HYB_GGA_XC_B97_2'          :  410, # Becke 97-2
'XC_HYB_GGA_XC_X3LYP'          :  411, # hybrid by Xu and Goddard
'XC_HYB_GGA_XC_B1WC'           :  412, # Becke 1-parameter mixture of WC and PBE
'XC_HYB_GGA_XC_B97_K'          :  413, # Boese-Martin for Kinetics
'XC_HYB_GGA_XC_B97_3'          :  414, # Becke 97-3
'XC_HYB_GGA_XC_MPW3PW'         :  415, # mixture with the mPW functional
'XC_HYB_GGA_XC_B1LYP'          :  416, # Becke 1-parameter mixture of B88 and LYP
'XC_HYB_GGA_XC_B1PW91'         :  417, # Becke 1-parameter mixture of B88 and PW91
'XC_HYB_GGA_XC_MPW1PW'         :  418, # Becke 1-parameter mixture of mPW91 and PW91
'XC_HYB_GGA_XC_MPW3LYP'        :  419, # mixture of mPW and LYP
'XC_HYB_GGA_XC_SB98_1A'        :  420, # Schmider-Becke 98 parameterization 1a
'XC_HYB_GGA_XC_SB98_1B'        :  421, # Schmider-Becke 98 parameterization 1b
'XC_HYB_GGA_XC_SB98_1C'        :  422, # Schmider-Becke 98 parameterization 1c
'XC_HYB_GGA_XC_SB98_2A'        :  423, # Schmider-Becke 98 parameterization 2a
'XC_HYB_GGA_XC_SB98_2B'        :  424, # Schmider-Becke 98 parameterization 2b
'XC_HYB_GGA_XC_SB98_2C'        :  425, # Schmider-Becke 98 parameterization 2c
'XC_HYB_GGA_X_SOGGA11_X'       :  426, # Hybrid based on SOGGA11 form
'XC_HYB_GGA_XC_HSE03'          :  427, # the 2003 version of the screened hybrid HSE
'XC_HYB_GGA_XC_HSE06'          :  428, # the 2006 version of the screened hybrid HSE
'XC_HYB_GGA_XC_HJS_PBE'        :  429, # HJS hybrid screened exchange PBE version
'XC_HYB_GGA_XC_HJS_PBE_SOL'    :  430, # HJS hybrid screened exchange PBE_SOL version
'XC_HYB_GGA_XC_HJS_B88'        :  431, # HJS hybrid screened exchange B88 version
'XC_HYB_GGA_XC_HJS_B97X'       :  432, # HJS hybrid screened exchange B97x version
'XC_HYB_GGA_XC_CAM_B3LYP'      :  433, # CAM version of B3LYP
'XC_HYB_GGA_XC_TUNED_CAM_B3LYP' :  434, # CAM version of B3LYP tuned for excitations
'XC_HYB_GGA_XC_BHANDH'         :  435, # Becke half-and-half
'XC_HYB_GGA_XC_BHANDHLYP'      :  436, # Becke half-and-half with B88 exchange
'XC_HYB_GGA_XC_MB3LYP_RC04'    :  437, # B3LYP with RC04 LDA
'XC_HYB_GGA_XC_MPWLYP1M'       :  453, # MPW with 1 par. for metals/LYP
'XC_HYB_GGA_XC_REVB3LYP'       :  454, # Revised B3LYP
'XC_HYB_GGA_XC_CAMY_BLYP'      :  455, # BLYP with yukawa screening
'XC_HYB_GGA_XC_PBE0_13'        :  456, # PBE0-1/3
'XC_HYB_GGA_XC_B3LYPS'         :  459, # B3LYP* functional
'XC_HYB_GGA_XC_WB97'           :  463, # Chai and Head-Gordon
'XC_HYB_GGA_XC_WB97X'          :  464, # Chai and Head-Gordon
'XC_HYB_GGA_XC_LRC_WPBEH'      :  465, # Long-range corrected functional by Rorhdanz et al
'XC_HYB_GGA_XC_WB97X_V'        :  466, # Mardirossian and Head-Gordon
'XC_HYB_GGA_XC_LCY_PBE'        :  467, # PBE with yukawa screening
'XC_HYB_GGA_XC_LCY_BLYP'       :  468, # BLYP with yukawa screening
'XC_HYB_GGA_XC_LC_VV10'        :  469, # Vydrov and Van Voorhis
'XC_HYB_GGA_XC_CAMY_B3LYP'     :  470, # B3LYP with Yukawa screening
'XC_HYB_GGA_XC_WB97X_D'        :  471, # Chai and Head-Gordon
'XC_HYB_GGA_XC_HPBEINT'        :  472, # hPBEint
'XC_HYB_GGA_XC_LRC_WPBE'       :  473, # Long-range corrected functional by Rorhdanz et al
'XC_HYB_GGA_XC_B3LYP5'         :  475, # B3LYP with VWN functional 5 instead of RPA
'XC_HYB_GGA_XC_EDF2'           :  476, # Empirical functional from Lin, George and Gill
'XC_HYB_GGA_XC_CAP0'           :  477, # Correct Asymptotic Potential hybrid
'XC_MGGA_C_DLDF'               :   37, # Dispersionless Density Functional
'XC_MGGA_XC_ZLP'               :   42, # Zhao, Levy & Parr, Eq. (21)
'XC_MGGA_XC_OTPSS_D'           :   64, # oTPSS_D functional of Goerigk and Grimme
'XC_MGGA_C_CS'                 :   72, # Colle and Salvetti
'XC_MGGA_C_MN12_SX'            :   73, # Worker for MN12-SX functional
'XC_MGGA_C_MN12_L'             :   74, # MN12-L functional from Minnesota
'XC_MGGA_C_M11_L'              :   75, # M11-L functional from Minnesota
'XC_MGGA_C_M11'                :   76, # Worker for M11 functional
'XC_MGGA_C_M08_SO'             :   77, # Worker for M08-SO functional
'XC_MGGA_C_M08_HX'             :   78, # Worker for M08-HX functional
'XC_MGGA_X_LTA'                :  201, # Local tau approximation of Ernzerhof & Scuseria
'XC_MGGA_X_TPSS'               :  202, # Perdew, Tao, Staroverov & Scuseria exchange
'XC_MGGA_X_M06_L'              :  203, # M06-Local functional of Minnesota
'XC_MGGA_X_GVT4'               :  204, # GVT4 from Van Voorhis and Scuseria
'XC_MGGA_X_TAU_HCTH'           :  205, # tau-HCTH from Boese and Handy
'XC_MGGA_X_BR89'               :  206, # Becke-Roussel 89
'XC_MGGA_X_BJ06'               :  207, # Becke & Johnson correction to Becke-Roussel 89
'XC_MGGA_X_TB09'               :  208, # Tran & Blaha correction to Becke & Johnson
'XC_MGGA_X_RPP09'              :  209, # Rasanen, Pittalis, and Proetto correction to Becke & Johnson
'XC_MGGA_X_2D_PRHG07'          :  210, # Pittalis, Rasanen, Helbig, Gross Exchange Functional
'XC_MGGA_X_2D_PRHG07_PRP10'    :  211, # PRGH07 with PRP10 correction
'XC_MGGA_X_REVTPSS'            :  212, # revised Perdew, Tao, Staroverov & Scuseria exchange
'XC_MGGA_X_PKZB'               :  213, # Perdew, Kurth, Zupan, and Blaha
'XC_MGGA_X_M05'                :  214, # Worker for M05 functional
'XC_MGGA_X_M05_2X'             :  215, # Worker for M05-2X functional
'XC_MGGA_X_M06_HF'             :  216, # Worker for M06-HF functional
'XC_MGGA_X_M06'                :  217, # Worker for M06 functional
'XC_MGGA_X_M06_2X'             :  218, # Worker for M06-2X functional
'XC_MGGA_X_M08_HX'             :  219, # Worker for M08-HX functional
'XC_MGGA_X_M08_SO'             :  220, # Worker for M08-SO functional
'XC_MGGA_X_MS0'                :  221, # MS exchange of Sun, Xiao, and Ruzsinszky
'XC_MGGA_X_MS1'                :  222, # MS1 exchange of Sun, et al
'XC_MGGA_X_MS2'                :  223, # MS2 exchange of Sun, et al
'XC_MGGA_X_M11'                :  225, # Worker for M11 functional
'XC_MGGA_X_M11_L'              :  226, # M11-L functional from Minnesota
'XC_MGGA_X_MN12_L'             :  227, # MN12-L functional from Minnesota
'XC_MGGA_C_CC06'               :  229, # Cancio and Chou 2006
'XC_MGGA_X_MK00'               :  230, # Exchange for accurate virtual orbital energies
'XC_MGGA_C_TPSS'               :  231, # Perdew, Tao, Staroverov & Scuseria correlation
'XC_MGGA_C_VSXC'               :  232, # VSxc from Van Voorhis and Scuseria (correlation part)
'XC_MGGA_C_M06_L'              :  233, # M06-Local functional from Minnesota
'XC_MGGA_C_M06_HF'             :  234, # Worker for M06-HF functional
'XC_MGGA_C_M06'                :  235, # Worker for M06 functional
'XC_MGGA_C_M06_2X'             :  236, # Worker for M06-2X functional
'XC_MGGA_C_M05'                :  237, # Worker for M05 functional
'XC_MGGA_C_M05_2X'             :  238, # Worker for M05-2X functional
'XC_MGGA_C_PKZB'               :  239, # Perdew, Kurth, Zupan, and Blaha
'XC_MGGA_C_BC95'               :  240, # Becke correlation 95
'XC_MGGA_C_REVTPSS'            :  241, # revised TPSS correlation
'XC_MGGA_XC_TPSSLYP1W'         :  242, # Functionals fitted for water
'XC_MGGA_X_MK00B'              :  243, # Exchange for accurate virtual orbital energies (v. B)
'XC_MGGA_X_BLOC'               :  244, # functional with balanced localization
'XC_MGGA_X_MODTPSS'            :  245, # Modified Perdew, Tao, Staroverov & Scuseria exchange
'XC_MGGA_C_TPSSLOC'            :  247, # Semilocal dynamical correlation
'XC_MGGA_X_MBEEF'              :  249, # mBEEF exchange
'XC_MGGA_X_MBEEFVDW'           :  250, # mBEEF-vdW exchange
'XC_MGGA_XC_B97M_V'            :  254, # Mardirossian and Head-Gordon
'XC_MGGA_X_MVS'                :  257, # MVS exchange of Sun, Perdew, and Ruzsinszky
'XC_MGGA_X_MN15_L'             :  260, # MN15-L functional from Minnesota
'XC_MGGA_C_MN15_L'             :  261, # MN15-L functional from Minnesota
'XC_MGGA_X_SCAN'               :  263, # SCAN exchange of Sun, Ruzsinszky, and Perdew
'XC_MGGA_C_SCAN'               :  267, # SCAN correlation
'XC_MGGA_C_MN15'               :  269, # MN15 functional from Minnesota
'XC_HYB_MGGA_X_DLDF'           :   36, # Dispersionless Density Functional
'XC_HYB_MGGA_X_MS2H'           :  224, # MS2 hybrid exchange of Sun, et al
'XC_HYB_MGGA_X_MN12_SX'        :  248, # MN12-SX hybrid functional from Minnesota
'XC_HYB_MGGA_X_SCAN0'          :  264, # SCAN hybrid
'XC_HYB_MGGA_X_MN15'           :  268, # MN15 functional from Minnesota
'XC_HYB_MGGA_XC_M05'           :  438, # M05 functional from Minnesota
'XC_HYB_MGGA_XC_M05_2X'        :  439, # M05-2X functional from Minnesota
'XC_HYB_MGGA_XC_B88B95'        :  440, # Mixture of B88 with BC95 (B1B95)
'XC_HYB_MGGA_XC_B86B95'        :  441, # Mixture of B86 with BC95
'XC_HYB_MGGA_XC_PW86B95'       :  442, # Mixture of PW86 with BC95
'XC_HYB_MGGA_XC_BB1K'          :  443, # Mixture of B88 with BC95 from Zhao and Truhlar
'XC_HYB_MGGA_XC_M06_HF'        :  444, # M06-HF functional from Minnesota
'XC_HYB_MGGA_XC_MPW1B95'       :  445, # Mixture of mPW91 with BC95 from Zhao and Truhlar
'XC_HYB_MGGA_XC_MPWB1K'        :  446, # Mixture of mPW91 with BC95 for kinetics
'XC_HYB_MGGA_XC_X1B95'         :  447, # Mixture of X with BC95
'XC_HYB_MGGA_XC_XB1K'          :  448, # Mixture of X with BC95 for kinetics
'XC_HYB_MGGA_XC_M06'           :  449, # M06 functional from Minnesota
'XC_HYB_MGGA_XC_M06_2X'        :  450, # M06-2X functional from Minnesota
'XC_HYB_MGGA_XC_PW6B95'        :  451, # Mixture of PW91 with BC95 from Zhao and Truhlar
'XC_HYB_MGGA_XC_PWB6K'         :  452, # Mixture of PW91 with BC95 from Zhao and Truhlar for kinetics
'XC_HYB_MGGA_XC_TPSSH'         :  457, # TPSS hybrid
'XC_HYB_MGGA_XC_REVTPSSH'      :  458, # revTPSS hybrid
'XC_HYB_MGGA_XC_M08_HX'        :  460, # M08-HX functional from Minnesota
'XC_HYB_MGGA_XC_M08_SO'        :  461, # M08-SO functional from Minnesota
'XC_HYB_MGGA_XC_M11'           :  462, # M11 functional from Minnesota
'XC_HYB_MGGA_X_MVSH'           :  474, # MVS hybrid
'XC_HYB_MGGA_XC_WB97M_V'       :  531, # Mardirossian and Head-Gordon
#
# alias
#
'LDA'           : 1 ,
'SLATER'        : 1 ,
'VWN3'          : 8,
'VWNRPA'        : 8,
'VWN5'          : 7,
'BLYP'          : 'B88,LYP',
'BP86'          : 'B88,P86',
'PBE0'          : 406,
'PBE1PBE'       : 406,
'B3LYP'         : 'B3LYP5',  # VWN5 version
'B3LYP5'        : '.2*HF + .08*LDA + .72*B88, .81*LYP + .19*VWN',
'B3LYPG'        : 402,  # VWN3, used by Gaussian
'B3P86'         : 'B3P865',  # VWN5 version
'B3P865'        : '.2*HF + .08*LDA + .72*B88, .81*P86 + .19*VWN',
'B3P86G'        : 403,  # VWN3, used by Gaussian
'MPW3PW'        : 'MPW3PW5',  # VWN5 version
'MPW3PW5'       : '.2*HF + .08*LDA + .72*MPW91, .81*PW91 + .19*VWN',
'MPW3PWG'       : 415,  # VWN3, used by Gaussian
'MPW3LYP'       : 'MPW3LYP5',  # VWN5 version
'MPW3LYP5'      : '.218*HF + .073*LDA + .709*MPW91, .871*LYP + .129*VWN',
'MPW3LYPG'      : 419,  # VWN3, used by Gaussian
'REVB3LYP'      : 'REVB3LYP5',  # VWN5 version
'REVB3LYP5'     : '.2*HF + .13*LDA + .67*B88, .84*LYP + .16*VWN',
'REVB3LYPG'     : 454,  # VWN3, used by Gaussian
'X3LYP'         : 'X3LYP5',  # VWN5 version
'X3LYP5'        : '.218*HF + .073*LDA + .478575*B88 + .166615*PW91, .871*LYP + .129*VWN',
'X3LYPG'        : 411,  # VWN3, used by Gaussian
'XC_MGGA_X_M06L': 203,
'XC_MGGA_C_M06L': 233,
}

XC_KEYS = set(XC_CODES.keys())

def xc_type(xc_code):
    if isinstance(xc_code, str):
        if is_nlc(xc_code):
            return 'NLC'
        hyb, fn_facs = parse_xc(xc_code)
    else:
        fn_facs = [(xc_code, 1)]  # mimic fn_facs
    if not fn_facs:
        return 'HF'
    elif all(_itrf.LIBXC_is_lda(ctypes.c_int(xid)) for xid, fac in fn_facs):
        return 'LDA'
    elif any(_itrf.LIBXC_is_meta_gga(ctypes.c_int(xid)) for xid, fac in fn_facs):
        return 'MGGA'
    else:
        # any(_itrf.LIBXC_is_gga(ctypes.c_int(xid)) for xid, fac in fn_facs)
        # include hybrid_xc
        return 'GGA'

def is_lda(xc_code):
    return xc_type(xc_code) == 'LDA'

def is_hybrid_xc(xc_code):
    if isinstance(xc_code, str):
        if xc_code.isdigit():
            return _itrf.LIBXC_is_hybrid(ctypes.c_int(xc_code))
        else:
            return ('HF' in xc_code or hybrid_coeff(xc_code) != 0)
    elif isinstance(xc_code, int):
        return _itrf.LIBXC_is_hybrid(ctypes.c_int(xc_code))
    else:
        return any((is_hybrid_xc(x) for x in xc_code))

def is_meta_gga(xc_code):
    return xc_type(xc_code) == 'MGGA'

def is_gga(xc_code):
    return xc_type(xc_code) == 'GGA'

def is_nlc(xc_code):
    return '__VV10' in xc_code.upper()

def max_deriv_order(xc_code):
    hyb, fn_facs = parse_xc(xc_code)
    if fn_facs:
        return min(_itrf.LIBXC_max_deriv_order(ctypes.c_int(xid)) for xid, fac in fn_facs)
    else:
        return 4

def test_deriv_order(xc_code, deriv, raise_error=False):
    support = deriv <= max_deriv_order(xc_code)
    if not support and raise_error:
        from pyscf.dft import xcfun
        msg = ('libxc library does not support derivative order %d for  %s' %
               (deriv, xc_code))
        try:
            if xcfun.test_deriv_order(xc_code, deriv, raise_error=False):
                msg += ('''
    This functional derivative is supported in the xcfun library.
    The following code can be used to change the libxc library to xcfun library:

        from pyscf.dft import xcfun
        mf._numint.libxc = xcfun
''')
            raise NotImplementedError(msg)
        except (NotImplementedError, KeyError):
            raise NotImplementedError(msg)
    return support

def hybrid_coeff(xc_code, spin=0):
    '''Support recursively defining hybrid functional
    '''
    hyb, fn_facs = parse_xc(xc_code)
    for xid, fac in fn_facs:
        hyb += _itrf.LIBXC_hybrid_coeff(ctypes.c_int(xid))
    return hyb

def nlc_coeff(xc_code):
    '''Get NLC coefficients
    '''
    hyb, fn_facs = parse_xc(xc_code)
    if fn_facs:
        xid=parse_xc(xc_code)[1][0][0]
        nlc_pars=(ctypes.c_double*2)()
        _itrf.LIBXC_nlc_coeff(xid,nlc_pars)
        nlc_pars = tuple(nlc_pars)
    else:
        nlc_pars = (0, 0)
    return nlc_pars

def rsh_coeff(xc_code):
    '''Get RSH coefficients
    '''
    hyb, fn_facs = parse_xc(xc_code)
    if fn_facs:
        xid=parse_xc(xc_code)[1][0][0]
        rsh_pars=(ctypes.c_double*3)()
        _itrf.LIBXC_rsh_coeff(xid,rsh_pars)
        rsh_pars = tuple(rsh_pars)
    else:
        rsh_pars = (0, 0, 0)
    return rsh_pars

def parse_xc_name(xc_name='LDA,VWN'):
    '''Convert the XC functional name to libxc library internal ID.
    '''
    fn_facs = parse_xc(xc_name)[1]
    return fn_facs[0][0], fn_facs[1][0]

def parse_xc(description):
    '''Rules to input functional description:

    * The given functional description must be a one-line string.
    * The functional description is case-insensitive.
    * The functional description string has two parts, separated by ",".  The
      first part describes the exchange functional, the second is the correlation
      functional.

      - If "," was not appeared in string, the entire string is considered as
        X functional.
      - To neglect X functional (just apply C functional), leave blank in the
        first part, eg description=',vwn' for pure VWN functional

    * The functional name can be placed in arbitrary order.  Two names need to
      be separated by operators "+" or "-".  Blank spaces are ignored.
      NOTE the parser only reads operators "+" "-" "*".  "/" is not supported.
    * A functional name is associated with one factor.  If the factor is not
      given, it is assumed to equal 1.
    * String "HF" stands for exact exchange (HF K matrix).  It is allowed to
      in the C functional part.
    * Be careful with the libxc convention on GGA functional, in which the LDA
      contribution is included.
    '''

    if isinstance(description, int):
        return 0, [(description, 1.)]
    elif not isinstance(description, str): #isinstance(description, (tuple,list)):
        return parse_xc('%s,%s' % tuple(description))

    hyb = [0]
    fn_facs = []
    def parse_token(token, possible_xc_for):
        if token:
            if '*' in token:
                fac, key = token.split('*')
                if fac[0].isalpha():
                    fac, key = key, fac
                fac = float(fac)
            else:
                fac, key = 1, token
            if key == 'HF':
                hyb[0] += fac
            else:
                if key in XC_CODES:
                    x_id = XC_CODES[key]
                else:
                    possible_xc = XC_KEYS.intersection(possible_xc_for(key))
                    if possible_xc:
                        if len(possible_xc) > 1:
                            sys.stderr.write('Possible xc_code %s matches %s. '
                                             % (possible_xc, key))
                            x_id = possible_xc.pop()
                            sys.stderr.write('Take %s\n' % x_id)
                        else:
                            x_id = possible_xc.pop()
                        x_id = XC_CODES[x_id]
                    else:
                        raise KeyError('Unknown key %s' % key)
                if isinstance(x_id, str):
                    hyb1, acc1 = parse_xc(x_id)
                    hyb[0] += hyb1
                    fn_facs.extend(acc1)
                elif x_id is None:
                    raise NotImplementedError(key)
                else:
                    fn_facs.append((x_id, fac))
    def possible_x_for(key):
        return set((key, 'XC_'+key,
                    'XC_LDA_X_'+key, 'XC_GGA_X_'+key, 'XC_MGGA_X_'+key,
                    'XC_HYB_GGA_X_'+key, 'XC_HYB_MGGA_X_'+key))
    def possible_xc_for(key):
        return set((key, 'XC_LDA_XC_'+key, 'XC_GGA_XC_'+key, 'XC_MGGA_XC_'+key,
                    'XC_HYB_GGA_XC_'+key, 'XC_HYB_MGGA_XC_'+key))
    def possible_k_for(key):
        return set((key, 'XC_'+key,
                    'XC_LDA_K_'+key, 'XC_GGA_K_'+key,))
    def possible_c_for(key):
        return set((key, 'XC_'+key,
                    'XC_LDA_C_'+key, 'XC_GGA_C_'+key, 'XC_MGGA_C_'+key))
    def remove_dup(fn_facs):
        fn_ids = []
        facs = []
        n = 0
        for key, val in fn_facs:
            if key in fn_ids:
                facs[fn_ids.index(key)] += val
            else:
                fn_ids.append(key)
                facs.append(val)
                n += 1
        return list(zip(fn_ids, facs))

    if ',' in description:
        x_code, c_code = description.replace(' ','').upper().split(',')
        for token in x_code.replace('-', '+-').split('+'):
            parse_token(token, possible_x_for)
        for token in c_code.replace('-', '+-').split('+'):
            parse_token(token, possible_c_for)
    else:
        x_code = description.replace(' ','').upper()
        try:
            for token in x_code.replace('-', '+-').split('+'):
                parse_token(token, possible_xc_for)
        except KeyError:
            for token in x_code.replace('-', '+-').split('+'):
                parse_token(token, possible_x_for)
    return hyb[0], remove_dup(fn_facs)


def eval_xc(xc_code, rho, spin=0, relativity=0, deriv=1, verbose=None):
    r'''Interface to call libxc library to evaluate XC functional, potential
    and functional derivatives.

    * The given functional xc_code must be a one-line string.
    * The functional xc_code is case-insensitive.
    * The functional xc_code string has two parts, separated by ",".  The
      first part describes the exchange functional, the second is the correlation
      functional.

      - If "," not appeared in string, the entire string is considered as X functional.
      - To neglect X functional (just apply C functional), leave blank in the
        first part, eg description=',vwn' for pure VWN functional

    * The functional name can be placed in arbitrary order.  Two name needs to
      be separated by operators "+" or "-".  Blank spaces are ignored.
      NOTE the parser only reads operators "+" "-" "*".  / is not in support.
    * A functional name is associated with one factor.  If the factor is not
      given, it is assumed equaling 1.
    * String "HF" stands for exact exchange (HF K matrix).  It is allowed to
      put in C functional part.
    * Be careful with the libxc convention on GGA functional, in which the LDA
      contribution is included.

    Args:
        xc_code : str
            A string to describe the linear combination of different XC functionals.
            The X and C functional are separated by comma like '.8*LDA+.2*B86,VWN'.
            If "HF" was appeared in the string, it stands for the exact exchange.
        rho : ndarray
            Shape of ((*,N)) for electron density (and derivatives) if spin = 0;
            Shape of ((*,N),(*,N)) for alpha/beta electron density (and derivatives) if spin > 0;
            where N is number of grids.
            rho (*,N) are ordered as (den,grad_x,grad_y,grad_z,laplacian,tau)
            where grad_x = d/dx den, laplacian = \nabla^2 den, tau = 1/2(\nabla f)^2
            In spin unrestricted case,
            rho is ((den_u,grad_xu,grad_yu,grad_zu,laplacian_u,tau_u)
                    (den_d,grad_xd,grad_yd,grad_zd,laplacian_d,tau_d))

    Kwargs:
        spin : int
            spin polarized if spin > 0
        relativity : int
            No effects.
        verbose : int or object of :class:`Logger`
            No effects.

    Returns:
        ex, vxc, fxc, kxc

        where

        * vxc = (vrho, vsigma, vlapl, vtau) for restricted case

        * vxc for unrestricted case
          | vrho[:,2]   = (u, d)
          | vsigma[:,3] = (uu, ud, dd)
          | vlapl[:,2]  = (u, d)
          | vtau[:,2]   = (u, d)

        * fxc for restricted case:
          (v2rho2, v2rhosigma, v2sigma2, v2lapl2, vtau2, v2rholapl, v2rhotau, v2lapltau, v2sigmalapl, v2sigmatau)

        * fxc for unrestricted case:
          | v2rho2[:,3]     = (u_u, u_d, d_d)
          | v2rhosigma[:,6] = (u_uu, u_ud, u_dd, d_uu, d_ud, d_dd)
          | v2sigma2[:,6]   = (uu_uu, uu_ud, uu_dd, ud_ud, ud_dd, dd_dd)
          | v2lapl2[:,3]
          | vtau2[:,3]
          | v2rholapl[:,4]
          | v2rhotau[:,4]
          | v2lapltau[:,4]
          | v2sigmalapl[:,6]
          | v2sigmatau[:,6]

        * kxc for restricted case:
          (v3rho3, v3rho2sigma, v3rhosigma2, v3sigma3)

        * kxc for unrestricted case:
          | v3rho3[:,4]       = (u_u_u, u_u_d, u_d_d, d_d_d)
          | v3rho2sigma[:,9]  = (u_u_uu, u_u_ud, u_u_dd, u_d_uu, u_d_ud, u_d_dd, d_d_uu, d_d_ud, d_d_dd)
          | v3rhosigma2[:,12] = (u_uu_uu, u_uu_ud, u_uu_dd, u_ud_ud, u_ud_dd, u_dd_dd, d_uu_uu, d_uu_ud, d_uu_dd, d_ud_ud, d_ud_dd, d_dd_dd)
          | v3sigma3[:,10]    = (uu_uu_uu, uu_uu_ud, uu_uu_dd, uu_ud_ud, uu_ud_dd, uu_dd_dd, ud_ud_ud, ud_ud_dd, ud_dd_dd, dd_dd_dd)

        see also libxc_itrf.c
    '''
    hyb, fn_facs = parse_xc(xc_code)
    return _eval_xc(fn_facs, rho, spin, relativity, deriv, verbose)


SINGULAR_IDS = set((131,  # LYP functions
                    402, 404, 411, 416, 419,   # hybrid LYP functions
                    74 , 75 , 226, 227))       # M11L and MN12L functional
def _eval_xc(fn_facs, rho, spin=0, relativity=0, deriv=1, verbose=None):
    assert(deriv <= 3)
    if spin == 0:
        nspin = 1
        rho_u = rho_d = numpy.asarray(rho, order='C')
    else:
        nspin = 2
        rho_u = numpy.asarray(rho[0], order='C')
        rho_d = numpy.asarray(rho[1], order='C')

    if rho_u.ndim == 1:
        rho_u = rho_u.reshape(1,-1)
        rho_d = rho_d.reshape(1,-1)
    ngrids = rho_u.shape[1]

    fn_ids = [x[0] for x in fn_facs]
    facs   = [x[1] for x in fn_facs]
    if all((is_lda(x) for x in fn_ids)):
        if spin == 0:
            nvar = 1
        else:
            nvar = 2
    elif any((is_meta_gga(x) for x in fn_ids)):
        if spin == 0:
            nvar = 4
        else:
            nvar = 9
    else:  # GGA
        if spin == 0:
            nvar = 2
        else:
            nvar = 5
    outlen = (math.factorial(nvar+deriv) //
              (math.factorial(nvar) * math.factorial(deriv)))
    if SINGULAR_IDS.intersection(fn_ids) and deriv > 1:
        non0idx = (rho_u[0] > 1e-10) & (rho_d[0] > 1e-10)
        rho_u = numpy.asarray(rho_u[:,non0idx], order='C')
        rho_d = numpy.asarray(rho_d[:,non0idx], order='C')
        outbuf = numpy.empty((outlen,non0idx.sum()))
    else:
        outbuf = numpy.empty((outlen,ngrids))

    n = len(fn_ids)
    _itrf.LIBXC_eval_xc(ctypes.c_int(n),
                        (ctypes.c_int*n)(*fn_ids), (ctypes.c_double*n)(*facs),
                        ctypes.c_int(nspin),
                        ctypes.c_int(deriv), ctypes.c_int(rho_u.shape[1]),
                        rho_u.ctypes.data_as(ctypes.c_void_p),
                        rho_d.ctypes.data_as(ctypes.c_void_p),
                        outbuf.ctypes.data_as(ctypes.c_void_p))
    if outbuf.shape[1] != ngrids:
        out = numpy.zeros((outlen,ngrids))
        out[:,non0idx] = outbuf
        outbuf = out

    exc = outbuf[0]
    vxc = fxc = kxc = None
    if nvar == 1:  # LDA
        if deriv > 0:
            vxc = (outbuf[1], None, None, None)
        if deriv > 1:
            fxc = (outbuf[2],) + (None,)*9
        if deriv > 2:
            kxc = (outbuf[3], None, None, None)
    elif nvar == 2:
        if spin == 0:  # GGA
            if deriv > 0:
                vxc = (outbuf[1], outbuf[2], None, None)
            if deriv > 1:
                fxc = (outbuf[3], outbuf[4], outbuf[5],) + (None,)*7
            if deriv > 2:
                kxc = outbuf[6:10]
        else:  # LDA
            if deriv > 0:
                vxc = (outbuf[1:3].T, None, None, None)
            if deriv > 1:
                fxc = (outbuf[3:6].T,) + (None,)*9
            if deriv > 2:
                kxc = (outbuf[6:10].T, None, None, None)
    elif nvar == 5:  # GGA
        if deriv > 0:
            vxc = (outbuf[1:3].T, outbuf[3:6].T, None, None)
        if deriv > 1:
            fxc = (outbuf[6:9].T, outbuf[9:15].T, outbuf[15:21].T) + (None,)*7
        if deriv > 2:
            kxc = (outbuf[21:25].T, outbuf[25:34].T, outbuf[34:46].T, outbuf[46:56].T)
    elif nvar == 4:  # MGGA
        if deriv > 0:
            vxc = outbuf[1:5]
        if deriv > 1:
            fxc = outbuf[5:15]
    elif nvar == 9:  # MGGA
        if deriv > 0:
            vxc = (outbuf[1:3].T, outbuf[3:6].T, outbuf[6:8].T, outbuf[8:10].T)
        if deriv > 1:
            fxc = (outbuf[10:13].T, outbuf[13:19].T, outbuf[19:25].T,
                   outbuf[25:28].T, outbuf[28:31].T, outbuf[31:35].T,
                   outbuf[35:39].T, outbuf[39:43].T, outbuf[43:49].T,
                   outbuf[49:55].T)
    return exc, vxc, fxc, kxc


def define_xc_(ni, description, xctype='LDA', hyb=0, rsh=(0,0,0)):
    '''Define XC functional.  See also :func:`eval_xc` for the rules of input description.

    Args:
        ni : an instance of :class:`_NumInt`

        description : str
            A string to describe the linear combination of different XC functionals.
            The X and C functional are separated by comma like '.8*LDA+.2*B86,VWN'.
            If "HF" was appeared in the string, it stands for the exact exchange.

    Kwargs:
        xctype : str
            'LDA' or 'GGA' or 'MGGA'
        hyb : float
            hybrid functional coefficient
        rsh : float
            coefficients for range-separated hybrid functional

    Examples:

    >>> mol = gto.M(atom='O 0 0 0; H 0 0 1; H 0 1 0', basis='ccpvdz')
    >>> mf = dft.RKS(mol)
    >>> define_xc_(mf._numint, '.2*HF + .08*LDA + .72*B88, .81*LYP + .19*VWN')
    >>> mf.kernel()
    -76.3783361189611
    >>> define_xc_(mf._numint, 'LDA*.08 + .72*B88 + .2*HF, .81*LYP + .19*VWN')
    >>> mf.kernel()
    -76.3783361189611
    >>> def eval_xc(xc_code, rho, *args, **kwargs):
    ...     exc = 0.01 * rho**2
    ...     vrho = 0.01 * 2 * rho
    ...     vxc = (vrho, None, None, None)
    ...     fxc = None  # 2nd order functional derivative
    ...     kxc = None  # 3rd order functional derivative
    ...     return exc, vxc, fxc, kxc
    >>> define_xc_(mf._numint, eval_xc, xctype='LDA')
    >>> mf.kernel()
    48.8525211046668
    '''
    if isinstance(description, str):
        ni.eval_xc = lambda xc_code, rho, *args, **kwargs: \
                eval_xc(description, rho, *args, **kwargs)
        ni.hybrid_coeff = lambda *args, **kwargs: hybrid_coeff(description)
<<<<<<< HEAD
        def xc_type(xc_code):
            if is_nlc(xc_code):
                return 'NLC'
            elif is_lda(description):
                return 'LDA'
            elif is_meta_gga(description):
                return 'MGGA'
            else:
                return 'GGA'
        ni._xc_type = xc_type
=======
        ni._xc_type = lambda *args: xc_type(description)
>>>>>>> f6b67538

    elif callable(description):
        ni.eval_xc = description
        ni.hybrid_coeff = lambda *args, **kwargs: hyb
        ni.rsh_coeff = lambda *args, **kwargs: rsh
        ni._xc_type = lambda *args: xctype
    else:
        raise RuntimeError('Unknown description %s' % description)
    return ni

def define_xc(ni, description):
    return define_xc_(copy.copy(ni), description)
define_xc.__doc__ = define_xc_.__doc__


if __name__ == '__main__':
    from pyscf import gto, dft
    mol = gto.M(
        atom = [
        ["O" , (0. , 0.     , 0.)],
        [1   , (0. , -0.757 , 0.587)],
        [1   , (0. , 0.757  , 0.587)] ],
        basis = '6311g*',)
    mf = dft.RKS(mol)
    mf.xc = 'b88,lyp'
    eref = mf.kernel()

    mf = dft.RKS(mol)
    mf._numint = define_xc(mf._numint, 'BLYP')
    e1 = mf.kernel()
    print(e1 - eref)

    mf = dft.RKS(mol)
    mf._numint = define_xc(mf._numint, 'B3LYP5')
    e1 = mf.kernel()
    print(e1 - -76.4102840115744)<|MERGE_RESOLUTION|>--- conflicted
+++ resolved
@@ -885,20 +885,8 @@
         ni.eval_xc = lambda xc_code, rho, *args, **kwargs: \
                 eval_xc(description, rho, *args, **kwargs)
         ni.hybrid_coeff = lambda *args, **kwargs: hybrid_coeff(description)
-<<<<<<< HEAD
-        def xc_type(xc_code):
-            if is_nlc(xc_code):
-                return 'NLC'
-            elif is_lda(description):
-                return 'LDA'
-            elif is_meta_gga(description):
-                return 'MGGA'
-            else:
-                return 'GGA'
-        ni._xc_type = xc_type
-=======
+        ni.rsh_coeff = lambda *args: rsh_coeff(description)
         ni._xc_type = lambda *args: xc_type(description)
->>>>>>> f6b67538
 
     elif callable(description):
         ni.eval_xc = description
