--- conflicted
+++ resolved
@@ -59,29 +59,7 @@
         eom = EOMEA(mycc)
         e2_obt, v = eom.eaccsd(nroots=2, koopmans=True, kptlist=[0])
 
-<<<<<<< HEAD
-    mycc = cc.KGCCSD(kmf)
-    mycc.conv_tol = 1e-12
-    mycc.conv_tol_normt = 1e-10
-    mycc.max_cycle=250
-    ecc2, t1, t2 = mycc.kernel()
-    print('GHF energy %.7f \n' % (float(ehf2)))
-    print('GCCSD correlation energy  %.7f \n' % (float(ecc2)))
-
-    print(ehf/2 - ehf2)
-    print(ecc/2 - ecc2)
-
-    quit()
-
-    eom = EOMIP(mycc)
-    e, v = eom.ipccsd(nroots=2, kptlist=[0])
-
-    eom = EOMEA(mycc)
-    eom.max_cycle = 100
-    e, v = eom.eaccsd(nroots=2, koopmans=True, kptlist=[0])
-=======
         assert(ehf/2 - ehf2 < 1e-10)
         assert(ecc/2 - ecc2 < 1e-10)
         assert(e1[0]-(e1_obt[0][0]) < 1e-7)
-        assert(e2[0]-(e2_obt[0][0]) < 1e-7)
->>>>>>> 4dceeed1
+        assert(e2[0]-(e2_obt[0][0]) < 1e-7)